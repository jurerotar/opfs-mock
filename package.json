{
  "name": "opfs-mock",
  "version": "2.1.1",
  "type": "module",
  "description": "Mock all origin private file system APIs for your Jest or Vitest tests",
  "author": "Jure Rotar <hello@jurerotar.com>",
  "license": "MIT",
  "homepage": "https://github.com/jurerotar/opfs-mock#readme",
  "repository": {
    "type": "git",
    "url": "git+https://github.com/jurerotar/opfs-mock.git"
  },
  "bugs": {
    "url": "https://github.com/jurerotar/opfs-mock/issues"
  },
  "keywords": ["vitest", "jest", "test", "mock", "opfs", "storage", "node", "browser"],
  "publishConfig": {
    "access": "public"
  },
  "exports": {
    ".": {
      "types": "./dist/index.d.ts",
      "import": "./dist/index.js"
    }
  },
  "main": "dist/index.js",
  "module": "dist/index.js",
  "files": ["dist"],
  "engines": {
<<<<<<< HEAD
    "node": ">=18.0.0"
=======
    "node": ">=20.0.0"
>>>>>>> 4ae88f71
  },
  "scripts": {
    "dev": "tsup --watch",
    "build": "tsup",
    "lint:check": "npx @biomejs/biome lint",
    "lint": "npx @biomejs/biome lint --fix",
    "format:check": "npx @biomejs/biome format",
    "format": "npx @biomejs/biome format --write",
    "type-check": "tsc --noEmit",
    "test": "npm run test:node && npm run test:happy-dom",
    "test:node": "vitest --environment=node",
    "test:jsdom": "vitest --environment=jsdom",
    "test:happy-dom": "vitest --environment=happy-dom",
    "prepublishOnly": "npm run build",
    "release": "npm publish --access public"
  },
  "devDependencies": {
    "@biomejs/biome": "1.9.4",
    "@web-std/file": "3.0.3",
    "happy-dom": "17.4.4",
    "jsdom": "26.0.0",
    "tsup": "8.4.0",
    "typescript": "5.8.2",
    "vitest": "3.0.9"
  }
}<|MERGE_RESOLUTION|>--- conflicted
+++ resolved
@@ -27,11 +27,7 @@
   "module": "dist/index.js",
   "files": ["dist"],
   "engines": {
-<<<<<<< HEAD
-    "node": ">=18.0.0"
-=======
     "node": ">=20.0.0"
->>>>>>> 4ae88f71
   },
   "scripts": {
     "dev": "tsup --watch",
